# What is evsieve?

Evsieve (from "event sieve") is a low-level utility that can read events from Linux event devices ([evdev](https://en.wikipedia.org/wiki/Evdev)) and write them to virtual event devices ([uinput](https://www.kernel.org/doc/html/latest/input/uinput.html)), performing simple manipulations on the events along the way. Examples of things evsieve can do are:

* Remap certain keyboard keys to others;
* Send some keyboard keys to one virtual device and other keyboard keys to another virtual device;
* Turn a joystick into a virtual keyboard.

Evsieve is particularly intended to be used in conjunction with the evdev-passthrough functionality of [Qemu](https://www.qemu.org/). For other purposes, you may be better off using a higher-level utility than evsieve.

Examples of things that evsieve can achieve that are useful for evdev-passthrough are:

* Keeping certain keys on the host while other keys are passed through to the guest;
* Run scripts based on hotkeys even if your keyboard is passed through to the guest;
* Remap another key to lctrl+rctrl, so you can use another key to attach/detach your keyboard to your VM;
* Split the events over multiple virtual devices, possibly passing some of those devices to different VMs or keeping one of them on the host;
* Remap keys on your keyboard on such a low level that even the guest OS can't tell the difference between real and mapped keys.

Evsieve is intended to make simple manipulations easy. It is **not** a tool for keyboard macro's or complex event manipulation. In case you want to do manipulations that are beyond the scope of evsieve, we recommend using the [Python-evdev](https://python-evdev.readthedocs.io/en/latest/) library instead.

# Compilation

Compiling this program requires the Rust toolchain and the libevdev library. To install these dependencies:

* **Debian / Ubuntu:** `sudo apt install cargo libevdev2 libevdev-dev`
* **Fedora:** `sudo dnf install cargo libevdev libevdev-devel`
* **Arch Linux:** `sudo pacman -S rust libevdev`

After you've installed the dependencies, you can obtain a copy of the source code and compile the program using:

```
wget https://github.com/KarsMulder/evsieve/archive/v1.2.0.tar.gz -O evsieve.tar.gz
tar -xzf evsieve.tar.gz && cd evsieve-1.2.0
cargo build --release
```

An executable binary can then be found in `target/release/evsieve`. You can either execute it as-is, or copy it to somewhere in your PATH for your convenience, e.g.:

```
sudo install -m 755 -t /usr/local/bin target/release/evsieve
```

The source code repository contains some files which were automatically generated. You can optionally regenerate these files before compilation. To regenerate these files, run the `generate_bindings.sh` script before running `cargo build`. This script requires the `rust-bindgen` tool to be installed on your system.

# Usage: Basic concepts

Linux event devices are a tool the kernel uses to inform userspace applications (such as Xorg, Wayland) about input events such as keyboard presses, mouse movements. Event devices reside in `/dev/input` and usually have named symlinks pointed to them in `/dev/input/by-id`.

Event devices emit a stream of events. For example, when you press the A key on your key board, it will emit an (EV_KEY, KEY_A, 1) event, and when you release it it will emit an (EV_KEY, KEY_A, 0) event.

The quickest way to get an idea of how it works is to just look at it. You can either install the utility `evtest` (shipped by most major Linux distributions), run it as `sudo evtest`, select your keyboard/mouse/whatever and look at the events it emits, or run evsieve with the following arguments to see all events that are emitted on your computer:

```
sudo evsieve --input /dev/input/event* --print
```

## Reading and writing

Evsieve is a command-line program designed to read and transform input events emitted by (real) event devices and write them to virtual event devices. It most likely needs to run as root for most features.

Assume you have a keyboard, and a symlink to its event device can be found at `/dev/input/by-id/keyboard`. A very basic usage of evsieve would be the following:

```
evsieve --input /dev/input/by-id/keyboard grab --output
```

In this example, evsieve will open the event device `/dev/input/by-id/keyboard` for exclusive read access (specified by the `grab` flag), read events from it, and write those same events to an unnamed virtual event device. This changes the flow of events from:

* Keyboard → Kernel → Event Device → Xorg/Wayland → Applications

To:

* Keyboard → Kernel → Event Device → Evsieve → Virtual Event Device → Xorg/Wayland → Applications

This has effectively accomplished nothing besides adding about 0.25ms of latency. However, if we add additional arguments to evsieve, we can use this construction to add, change, or suppress events. For example, the following script will turn the capslock into a second backspace:

```
evsieve --input /dev/input/by-id/keyboard grab \
        --map key:capslock key:backspace \
        --output
```

Since evsieve has opened your keyboard `/dev/input/by-id/keyboard` with exclusive access due to the `grab` flag, the userspace programs won't notice when you press capslock on your real keyboard. Evsieve will then read this capslock event, turn it into a backspace key event and write that to the virtual device, tricking userspace into thinking you just pressed the backspace button instead of the capslock button.

Evsieve actively maps events from the input devices to the output devices as long as evsieve runs. When evsieve exits, the virtual devices will be removed and any grabbed input devices will be released. You can exit evsieve by sending it a SIGINT or SIGTERM signal, for example by pressing Ctrl+C in the terminal where evsieve runs.

Take note that evsieve deals with events, not keys. This doesn't turn the capslock key into a backspace key, but rather turns every event associated with capslock into an event associated with backspace, e.g. a key_down for capslock is turned into a key_down for backspace, and a key_up event for capslock is turned into a key_up event for backspace. This distinction is important for some of the more advanced uses of evsieve.

## Sequential event processing

The order of the arguments provided to evsieve matters. This is similar to how [ImageMagick](https://imagemagick.org/) works and unlike the POSIX convention.

The `--input` argument reads events from the disk and generates a stream of events that will be processed by the arguments that come after. Each argument modifies the stream of events generated by previous argument. The `--map` arguments modify the stream of events by turning some events into other events. The `--output` argument consumes the events and writes them to a virtual event device.

In bash terms, you could think of all evsieve's arguments as if they were mini programs which have their outputs piped to each other. The previous script can be thought of as if it were something like the following:

```
# Note: this is not an actually valid evsieve script.
evsieve-input --grab /dev/input/by-id/keyboard | evsieve-map key:capslock key:backspace | evsieve-output
```

Due to performance concerns and some technical reasons, evsieve is not structured as a set of mini-programs but rather as a single monolithic process, but the idea is the same.

# Usage: Examples

In this section we'll introduce the capabilities of evsieve through example scripts. All examples will assume that your keyboard can be found at `/dev/input/by-id/keyboard` and your mouse can be found at `/dev/input/by-id/mouse`. If you want to use these scripts, you need to replace these placeholder paths with the real paths to your keyboard and mouse.

All these scripts need to run with a certain amount of privileges. That usually means you'll need to execute them as `root` using `sudo`. If you want to put effort in making it run with more minimal permissions using ACLs, it is sufficient for most purposes to have evsieve run as a user with read/write access to `/dev/uinput` and all devices you try to open.

## See which events are being emitted by your keyboard

```
evsieve --input /dev/input/by-id/keyboard --print
```

You can insert a `--print` argument at any point in your script to see which events are being processed by evsieve at that point. The events are printed the way they are seen by evsieve at that point; if you applied some maps or other transformations before the `--print` statement, then the events printed are the mapped events, not the original ones.

This is useful for debugging your scripts, and is also useful if you want to know what a certain key or button is called by evsieve. You can alternatively use the standard utility `evtest` (shipped by most major Linux distributions), which will provide a bit more detailed information using the Linux kernel's standard terminology.

## Execute a script when some hotkey is pressed

```
evsieve --input /dev/input/by-id/keyboard \
        --hook key:leftctrl key:h exec-shell="echo Hello, world!"
```

You can execute a certain script when a certain key or combination of keys are pressed simultaneously using the `--hook` argument.

Each time the left control and the H key are pressed simultaneously, evsieve will execute the command `echo Hello, world!` using your OS' default POSIX shell, i.e. `/bin/sh -c "echo Hello, world!"`. Note that the script will be executed as the same user as evsieve runs as, which may be `root`.

Since we did not need to modify the events and merely read them, there is no `grab` flag on the input device, causing evsieve to open it in nonexclusive mode. Since we didn't claim exclusive access to the device, there is no need to generate a virtual device using `--output` either.

In case some other program (such as Qemu) claims exclusive access to your keyboard and you still want to be able to listen to hotkeys, you can generate a virtual device and let Qemu claim access to the virtual device instead:

```
evsieve --input /dev/input/by-id/keyboard grab \
        --hook key:leftctrl key:h exec-shell="echo Hello, world!" \
        --output create-link=/dev/input/by-id/virtual-keyboard
```

This will generate a virtual device and create a link to it at `/dev/input/by-id/virtual-keyboard`, which you can pass to Qemu or whatever program demands exclusive access.

## Remap your favourite key to lctrl+rctrl

```
evsieve --input /dev/input/by-id/keyboard grab \
        --map key:scrolllock key:leftctrl key:rightctrl \
        --output create-link=/dev/input/by-id/virtual-keyboard
```

In case you want to use Qemu evdev passthrough and use some other key than lctrl+rctrl to switch between guest and host, this is the second-easiest solution. (The easiest solution, of course, is using Qemu's [built-in functionality](https://patchwork.kernel.org/project/qemu-devel/patch/20190124103651.26227-2-kraxel@redhat.com/) for this purpose.)

## Swap the control and the shift keys

```
evsieve --input /dev/input/by-id/keyboard grab    \
        --map yield key:leftctrl   key:leftshift  \
        --map yield key:leftshift  key:leftctrl   \
        --map yield key:rightctrl  key:rightshift \
        --map yield key:rightshift key:rightctrl  \
        --output
```

In previous examples, we mapped a single key using `--map`. In this example we do the same, except this time we also pass the `yield` flag to the `--map` arguments.

Remember that the output events of one argument are input events for the next argument. The `--input` argument emits a constant stream of events that are processed by all the maps until they encounter an `--output` event.

A first map like `--map key:leftctrl key:leftshift` could turn a control key event into a shift key event without problem. However, if the next argument were to naively be `--map key:leftshift key:leftctrl`, then the second map would turn the shift key event back into a control key—undoing the effect of the first map.

There are use cases where this behaviour is useful. For cases where it isn't, the `--map` argument accepts a `yield` flag. All events that are generated by a `--map yield` are considered "yielded" and will not trigger any further maps, nor any other arguments except for the `--output` argument. This prevents the shift event generated by the first map from getting turned back to a ctrl event by later maps.

## Process two devices simultaneously

```
evsieve --input /dev/input/by-id/keyboard grab \
        --output                               \
        --input /dev/input/by-id/mouse grab    \
        --output
```

Evsieve is not restricted to a single input or output, and is also not restricted to only keyboards.

This results into two virtual devices, one virtual device for the keyboard event (created by the first `--output`) and a virtual device for all mouse events (created by the second `--output`). The keyboard arguments are not sent to the virtual mouse because no event in the event processing stream gets past the first `--output` argument.

It is also possible to map both the keyboard and the mouse to a single virtual hybrid key-mouse device in the following way.:

```
evsieve --input /dev/input/by-id/keyboard grab \
        --input /dev/input/by-id/mouse grab    \
        --output
```

## Keeping certain keyboard keys on the host after passing a keyboard to the guest

```
evsieve --input /dev/input/by-id/keyboard grab \
        --output key:f9 key:f10 key:f11 key:f12 \
        --output create-link=/dev/input/by-id/virtual-keyboard
```

This example is useful for those who wish to do evdev passthrough using Qemu.

It is possible to specify event filters on `--output` arguments. By default an `--output` argument will take all events and write them to an output device, but if one or more filters are specified, then only events that match at least one of those filters will be written to that output device.

In this example, the first `--output` argument creates an unnamed virtual device, and writes all events related to the F9–F12 keys to it. Those events are then removed from the processing stream.

All events that were not removed by the first `--output` argument encounter the second `--output` argument, which applies to all events and sends them to a second virtual device which is linked to at `/dev/input/by-id/virtual-keyboard`.

You can then pass the latter device `/dev/input/by-id/virtual-keyboard` through to your virtual machine using evdev passthrough and keep the former unnamed device on the host. Now your host will still be able to receive the F9–F12 keys from the real keyboard while the majority of your keys are send to your VM through the latter keyboard.

## Toggle events between two virtual devices

```
evsieve --input  /dev/input/by-id/keyboard domain=kb grab \
        --input  /dev/input/by-id/mouse    domain=ms grab \
        --hook   key:scrolllock toggle   \
        --map    key:scrolllock @host-kb \
        --toggle @kb @guest-kb @host-kb  \
        --toggle @ms @guest-ms @host-ms  \
        --output @host-kb create-link=/dev/input/by-id/host-keyboard   \
        --output @host-ms create-link=/dev/input/by-id/host-mouse      \
        --output @guest-kb create-link=/dev/input/by-id/guest-keyboard \
        --output @guest-ms create-link=/dev/input/by-id/guest-mouse
```

A somewhat more involved solution that's primarily useful for switching your input between the host and guest when doing evdev passthrough. This script reads your real keyboard and mouse, and creates two virtual devices for each of them.

By default, all events will be written to the `guest-*` devices, but by pressing the scrolllock key, you can change that to send write all of them to the `host-*` devices instead. Pressing scrolllock again with switch them back to the `guest-*` devices.

If you then pass the `guest-*` devices through to your virtual machine and leave the `host-*` devices on your host, then you can switch your input between your host and guest by pressing the scrolllock key. The scrolllock key is always sent to the host using `--map` so the LED indicator works properly.

You could also do something like passing both of the devices through to two different virtual machines, so you can toggle between both of the machines instead of toggling between host and guest. Of course, it is also possible to create more than two virtual devices per real device: just add more `@something` domains to the `--toggle`s along with corresponding `--output`s.

**Explanation**

Two new features are introduced in this script: the `--toggle` argument, and the concept of domains. A `toggle` is like a map, except that only one of the output keys is active at a time, and the active output key is switched every time a `--hook toggle` is triggered. An argument like `--toggle key:a key:b key:c` will by default map all A key events to B key events, but when a `--hook toggle` is triggered, it will start mapping them to C key events instead. Triggering a `--hook toggle` again will make the toggle go back to turning them into B key events.

In this script, we do not match events by type or code such as `key:a`, but instead by domains. In evsieve logic, all events have a domain attached to them. A domain is a string of text without any intrinsic meaning; they are not something that exists in the evdev protocol, but they are useful for writing evsieve scripts. Because the `domain=kb` clause was set on an input device, all events read from that device will have the domain `kb` attached to it.

A filter like `@kb` matches all events which have domain `kb`, just like a filter `key:a` matches all events with type EV_KEY and code KEY_A. The argument `--toggle @kb @guest-kb @host-kb` will take all events with domain `kb` and change their domain to `guest-kb`. When the `--hook toggle` is triggered, it will start changing their domain to `host-kb` instead.

Next, the output devices also filter by domain. There is one virtual output which will write all events with domain `guest-kb` to it, and another output which will write all events with domain `host-kb` to it. Thus, by changing the domains of events, this `--toggle` effectively decides to which virtual device the events will be written.

**Advanced variations**

In case you want a set/reset behaviour instead of toggle behaviour, i.e. one key that always switches to host and one key that always switches to guest, you can specify an index for the toggle, for example:

```
evsieve --input  /dev/input/by-id/keyboard domain=kb grab \
        --input  /dev/input/by-id/mouse    domain=ms grab \
        --hook   key:kpenter toggle=:1  \
        --hook   key:kpdot   toggle=:2  \
        --block  key:kpenter key:kpdot  \
        --toggle @kb @guest-kb @host-kb \
        --toggle @ms @guest-ms @host-ms \
        --output @host-kb create-link=/dev/input/by-id/host-keyboard   \
        --output @host-ms create-link=/dev/input/by-id/host-mouse      \
        --output @guest-kb create-link=/dev/input/by-id/guest-keyboard \
        --output @guest-ms create-link=/dev/input/by-id/guest-mouse
```

This uses the numpad's enter key to switch to the guest and the numpad's dot key to switch to the host. The `--block` argument drops all events matching one of the keys specified, so the numpad enter/dot are sent to neither host or guest.

You can go further and specify some `exec=shell=` clause on the hooks to execute a certain script whenever the input target changes. For example, if your monitor supports the DDC2 protocol, you may be able to use the `ddcutil` utility to change its input source every time you switch between host and guest:

```
evsieve --input  /dev/input/by-id/keyboard domain=kb grab \
        --input  /dev/input/by-id/mouse    domain=ms grab \
        --hook   key:kpenter toggle=:1 exec-shell="ddcutil setvcp 60 0x11" \
        --hook   key:kpdot   toggle=:2 exec-shell="ddcutil setvcp 60 0x0f" \
        --block  key:kpenter key:kpdot  \
        --toggle @kb @guest-kb @host-kb \
        --toggle @ms @guest-ms @host-ms \
        --output @host-kb create-link=/dev/input/by-id/host-keyboard   \
        --output @host-ms create-link=/dev/input/by-id/host-mouse      \
        --output @guest-kb create-link=/dev/input/by-id/guest-keyboard \
        --output @guest-ms create-link=/dev/input/by-id/guest-mouse
```

You may need to adjust the numbers involved depending on your monitor. Not all monitors have proper support for the DDC2 protocol and/or may refuse to listen to commands that do not come from its active input. Read the `ddcutil` manual for more information.

## Control your mouse using your keyboard

```
evsieve --input /dev/input/by-id/keyboard \
        --input /dev/input/by-id/mouse grab domain=mouse \
        --map key:left:1~2      rel:x:-20@mouse \
        --map key:right:1~2     rel:x:20@mouse  \
        --map key:up:1~2        rel:y:-20@mouse \
        --map key:down:1~2      rel:y:20@mouse  \
        --map key:enter:0~1     btn:left@mouse  \
        --map key:backslash:0~1 btn:right@mouse \
        --output @mouse
```

This script will create a virtual mouse that moves with every key_down or key_repeat event on the arrow keys, and can left/right click with the enter/backslash keys. Keyboard to mouse mapping is not what evsieve was intended to be used for, but it works anyway to some extent.

A new feature in this script is value mapping. In previous scripts, when we saw an argument like `--map key:a key:b` it meant "turn any event of type EV_KEY, code KEY_A, any value, into an event of type EV_KEY, code KEY_B, with the same value". In this script, we're not only mapping the event type and code, but also the value.

The key `rel:x:-20` means "an event with type EV_REL, code REL_X, value -20". The key `key:left:1~` means "an event with type EV_KEY, code KEY_LEFT, value between 1 and 2", where the `~` denotes a range. Thus the map `--map key:left:1~2 rel:x:-20` maps any event of type `EV_KEY`, code `KEY_LEFT`, value 1 or 2 to an event of type EV_REL, code REL_X, value -20. This effectively makes any key down (value 1) or key repeat (value 2) event on the left arrow key change the mouse's X axis with -20.

In the later map `--map key:enter:0~1 btn:left` you may notice that no value is specified for the output event. This means that it's value is taken to be the same as the input event, which conveniently maps a key down event (value 1) to a click event, and a key up event (value 0) to a release event.

Finally, all events with the domain `mouse` are written to a virtual device. This are all events generated by the real mouse and all events that were created by a map. Events generated by your real keyboard that didn't match any map will not be written to this virtual device. Note that there is no `grab` flag provided to the keyboard input, so evsieve will open the keyboard in nonexclusive mode, allowing other programs to read from it as well.

## Map a controller to a virtual keyboard

If an application does not support controllers or joysticks but you want to control them with a controller or joystick anyway, you can use evsieve to turn your controller/joystick into a virtual keyboard.

Controllers are seen as joysticks by the Linux kernel. The good news is that they have event devices just like keyboards and can be processed by evsieve. The bad news is that the buttons on them do not tend to have sensible names or event codes, so the commands you need to map them tend to be cryptic and dependent on what controller you use.

Below are example scripts that create a virtual keyboard based on a DualSense or Xbox One controller. You can change which keyboard keys the controller buttons get mapped to as you please.

If you want to write a mapping script for some other controller or joystick, we recommend using the `--print` argument or the Linux utility `evtest` to discover which event codes are associated with the buttons on your controller.

**DualSense controller:**

```
evsieve --input /dev/input/by-id/usb-Sony_Interactive_Entertainment_Wireless_Controller-if03-event-joystick \
                                                \
        `# Directional pad`                     \
        --copy abs:hat0x:-1      key:left:1@kb  \
        --copy abs:hat0x:-1..0~  key:left:0@kb  \
        --copy abs:hat0x:1       key:right:1@kb \
        --copy abs:hat0x:1..~0   key:right:0@kb \
        --copy abs:hat0y:-1      key:up:1@kb    \
        --copy abs:hat0y:-1..0~  key:up:0@kb    \
        --copy abs:hat0y:1       key:down:1@kb  \
        --copy abs:hat0y:1..~0   key:down:0@kb  \
                                                \
        `# Shape buttons: circle, cross, square, triangle` \
        --copy btn:c             key:z@kb       \
        --copy btn:east          key:x@kb       \
        --copy btn:south         key:c@kb       \
        --copy btn:north         key:v@kb       \
                                                \
        `# Left pad`                            \
        --copy abs:z:38~..~37    key:j:1@kb     \
        --copy abs:z:~37..38~    key:j:0@kb     \
        --copy abs:z:~216..217~  key:l:1@kb     \
        --copy abs:z:217~..~216  key:l:0@kb     \
        --copy abs:rz:38~..~37   key:i:1@kb     \
        --copy abs:rz:~37..38~   key:i:0@kb     \
        --copy abs:rz:~216..217~ key:k:1@kb     \
        --copy abs:rz:217~..~216 key:k:0@kb     \
                                                \
        `# Right pad`                           \
        --copy abs:x:38~..~37    key:a:1@kb     \
        --copy abs:x:~37..38~    key:a:0@kb     \
        --copy abs:x:~216..217~  key:d:1@kb     \
        --copy abs:x:217~..~216  key:d:0@kb     \
        --copy abs:y:38~..~37    key:w:1@kb     \
        --copy abs:y:~37..38~    key:w:0@kb     \
        --copy abs:y:~216..217~  key:s:1@kb     \
        --copy abs:y:217~..~216  key:s:0@kb     \
                                                \
        `# Press left pad, press right pad`     \
        --copy btn:select        key:t@kb       \
        --copy btn:start         key:g@kb       \
                                                \
        `# Back buttons: LB, RB, LT, RT`        \
        --copy btn:west         key:q@kb        \
        --copy btn:z            key:e@kb        \
        --copy abs:rx:~50..51~  key:u:1@kb      \
        --copy abs:rx:51~..~50  key:u:0@kb      \
        --copy abs:ry:~50..51~  key:o:1@kb      \
        --copy abs:ry:51~..~50  key:o:0@kb      \
                                                \
        `# Special buttons: create, start, PlayStation, touch pad, microphone` \
        --copy btn:tl2           key:y@kb       \
        --copy btn:tr2           key:enter@kb   \
        --copy btn:mode          key:esc@kb     \
        --copy btn:thumbl        key:n@kb       \
        --copy btn:thumbr        key:m@kb       \
                                                \
        --output @kb repeat
```

**Xbox One controller:**

```
evsieve --input /dev/input/by-id/usb-Microsoft_Controller_*-event-joystick \
                                                      \
        `# Directional pad`                           \
        --copy abs:hat0y:-1            key:up:1@kb    \
        --copy abs:hat0y:-1..0~        key:up:0@kb    \
        --copy abs:hat0y:1             key:down:1@kb  \
        --copy abs:hat0y:1..~0         key:down:0@kb  \
        --copy abs:hat0x:-1            key:left:1@kb  \
        --copy abs:hat0x:-1..0~        key:left:0@kb  \
        --copy abs:hat0x:1             key:right:1@kb \
        --copy abs:hat0x:1..~0         key:right:0@kb \
                                                      \
        `# Letter buttons: A, B, X, Y`                \
        --copy btn:south               key:z@kb       \
        --copy btn:east                key:x@kb       \
        --copy btn:north               key:c@kb       \
        --copy btn:west                key:v@kb       \
                                                      \
        `# Left pad`                                  \
        --copy abs:x:~23169..23170~    key:d:1@kb     \
        --copy abs:x:23170~..~23169    key:d:0@kb     \
        --copy abs:x:-23169~..~-23170  key:a:1@kb     \
        --copy abs:x:~-23170..-23169~  key:a:0@kb     \
        --copy abs:y:~23169..23170~    key:s:1@kb     \
        --copy abs:y:23170~..~23169    key:s:0@kb     \
        --copy abs:y:-23169~..~-23170  key:w:1@kb     \
        --copy abs:y:~-23170..-23169~  key:w:0@kb     \
                                                      \
        `# Right pad`                                 \
        --copy abs:rx:~23169..23170~   key:l:1@kb     \
        --copy abs:rx:23170~..~23169   key:l:0@kb     \
        --copy abs:rx:-23169~..~-23170 key:j:1@kb     \
        --copy abs:rx:~-23170..-23169~ key:j:0@kb     \
        --copy abs:ry:~23169..23170~   key:k:1@kb     \
        --copy abs:ry:23170~..~23169   key:k:0@kb     \
        --copy abs:ry:-23169~..~-23170 key:i:1@kb     \
        --copy abs:ry:~-23170..-23169~ key:i:0@kb     \
                                                      \
        `# Press left pad, press right pad`           \
        --copy btn:thumbl              key:t@kb       \
        --copy btn:thumbr              key:g@kb       \
                                                      \
        `# Back buttons: LB, RB, LT, RT`              \
        --copy btn:tl                  key:q@kb       \
        --copy btn:tr                  key:e@kb       \
        --copy abs:z:~203..204~        key:u:1@kb     \
        --copy abs:z:204~..~203        key:u:0@kb     \
        --copy abs:rz:~203..204~       key:o:1@kb     \
        --copy abs:rz:204~..~203       key:o:0@kb     \
                                                      \
        `# Special buttons: start, select, Xbox button` \
        --copy btn:start               key:enter@kb   \
        --copy btn:select              key:space@kb   \
        --copy btn:mode                key:esc@kb     \
                                                      \
        --output @kb repeat
```

The major new feature used in these scripts are transitions: a transition like `~216..217~` matches an event with a value of 217 or greater, provided that the last event with the same type and code had a value of 216 or less. These transitions are useful for detecting when an absolute axis event goes over or under a certain threshold.

The chosen thresholds determine how far you need to move a stick or trigger to make them cause a keyboard event. You can adjust them to make the maps more or less sensitive to small movements.

You may further notice that these scripts use the `--copy` argument instead of `--map`. The `--copy` and `--map` arguments are identical with one difference: source events matching a `--map` are removed from the processing stream, but those matching `--copy` are not. In these scripts `--copy` is used because it might be theoretically possible that e.g. a `abs:hat0x:-1` event gets followed up by a `abs:hat0x:1` event, which should simultaneously release the left key and press the right key.

The `repeat` flag makes the virtual keyboard emit key repeat events if a button is held down, like a keyboard does, even though the controllers do not emit repeat events themselves. Since most applications that read event devices ignore repeat events anyway, this clause isn't very important.

## Change your keyboard layout on an evdev level

It is probably better to change your keyboard layout by changing your OS settings, but if that isn't possible for some reason, it is possible to use evsieve to map every key to its corresponding key on your favourite keyboard layout. For example, the following script will map the Qwerty keys to [Colemak](https://colemak.com/):

```
evsieve --input /dev/input/by-id/keyboard grab \
        --map yield key:e key:f \
        --map yield key:r key:p \
        --map yield key:t key:g \
        --map yield key:y key:j \
        --map yield key:u key:l \
        --map yield key:i key:u \
        --map yield key:o key:y \
        --map yield key:s key:r \
        --map yield key:d key:s \
        --map yield key:f key:t \
        --map yield key:g key:d \
        --map yield key:j key:n \
        --map yield key:k key:e \
        --map yield key:l key:i \
        --map yield key:n key:k \
        --map yield key:p key:semicolon \
        --map yield key:semicolon key:o \
        --map yield key:capslock key:backspace \
        --output
```

<<<<<<< HEAD
## Change how keys are mapped at runtime

Similar to how domains and toggles can be used to decide to which output device events are written, they can also be used to determine whether maps apply to events. For example, the following script will toggle between using the default keyboard layout (assumed to be Qwerty) and the Colemak layout by pressing lctrl+rctrl:

```
evsieve --input /dev/input/by-id/keyboard grab \
        --hook key:leftctrl key:rightctrl toggle \
        --toggle "" @qwerty @colemak \
        --map yield key:e@colemak key:f \
        --map yield key:r@colemak key:p \
        --map yield key:t@colemak key:g \
        --map yield key:y@colemak key:j \
        --map yield key:u@colemak key:l \
        --map yield key:i@colemak key:u \
        --map yield key:o@colemak key:y \
        --map yield key:s@colemak key:r \
        --map yield key:d@colemak key:s \
        --map yield key:f@colemak key:t \
        --map yield key:g@colemak key:d \
        --map yield key:j@colemak key:n \
        --map yield key:k@colemak key:e \
        --map yield key:l@colemak key:i \
        --map yield key:n@colemak key:k \
        --map yield key:p@colemak key:semicolon \
        --map yield key:semicolon@colemak key:o \
        --map yield key:capslock@colemak key:backspace \
        --output
```

Based on the state of the toggle, all events either get tagged with the domain `qwerty` or `colemak`. The further maps then only apply to events that are tagged with the domain `colemak`. No matter which domain the events belong to, they get written to the same output device.
=======
## Running evsieve as a systemd service

Since version 1.3, evsieve has optional systemd integration, specifically if evsieve is ran as a systemd service with service type "notify", evsieve will notify systemd when it has created all virtual output devices and is ready to start listening for input events.

The `systemd-run` command makes evsieve easy to integrate in shell scripts where you want to do something with the virtual output devices, for example:

```
systemd-run --service-type=notify --unit=virtual-keyboard.service evsieve \
        --input /dev/input/by-id/keyboard \
        --output create-link=/dev/input/by-id/virtual-keyboard

# After systemd-run returns successfully, /dev/input/by-id/virtual-keyboard exists. You can
# immediately run any scripts that depend on it existing. There is no need for any kind of
# `sleep` call here.

# Example: pass the virtual device to Qemu and wait until Qemu exits.
qemu-system-x86_64 \
    `# More arguments here` \
    -object input-linux,id=virtual-keyboard,evdev=/dev/input/by-id/virtual-keyboard

# Finally, after the virtual devices are no longer needed, you can stop evsieve like this.
systemctl stop virtual-keyboard.service
```

**Micro-tutorial: error handling with `systemd-run`:**

If evsieve exits with an error status (e.g. invalid argument or input device not available) then the unit name (in the above example, `virtual-keyboard.service`) remains in use. When you try to run the same script again, you will get the following error message:

```
Failed to start transient service unit: Unit virtual-keyboard.service already exists.
```

This is a double edged sword: on one hand, this makes it easy to find which part of your shell script broke and allows you to check the status of `virtual-keyboard.service` to see what went wrong. To check the status and error messages, use `systemctl status virtual-keyboard.service` or `journalctl -u virtual-keyboard.service`.

On the other hand, it prevents you from just rerunning the same script without manual intervention. If you get the above error message, you need to run `systemctl reset-failed virtual-keyboard.service` to make that unit name available again. Alternatively, you can pass the `--collect` flag to `systemd-run` to make sure the unit name stays available even if `evsieve` exits with error status.

**Caveats and known issues:**

When using a SELinux-enabled operating system such as Fedora, systemd may fail to execute the `evsieve` binary unless it is located in one of the standard executable directories such as `/usr/local/bin`.

When evsieve is not ran as root, evsieve may be unable to notify the systemd daemon that it is ready unless the property `NotifyAccess=all` is set. When running evsieve using `systemd-run`, this property can be set like `systemd-run --service-type=notify --property=NotifyAccess=all evsieve`.
>>>>>>> 5b5680e0

# Usage: In detail

In this section, we'll provide comprehensive documentation about all the arguments evsieve accepts.

## Maps

The `--map` and `--copy` arguments have the following basic syntax:

```
    --map  SOURCE_EVENT [TARGET_EVENT...] [yield]
    --copy SOURCE_EVENT [TARGET_EVENT...] [yield]
```

A map triggers every time an event matching the SOURCE_EVENT is generated by a physical device, and then generates event(s) matching all TARGET_EVENT(s) specified.

When a source event triggers a `--map`, it is removed from the processing stream and will not trigger any further arguments. The `--copy` argument has the same syntax and semantics as `--map` with the single difference being that source events that trigger `--copy` are *not* removed from the processing stream.

If a target event is not fully specified (e.g. it specifies a keycode but not a value), all missing details of the target event shall be taken to be the same as those of the source event. If zero target events are specified on a `--map`, then the source event is removed from the processing stream and no new events are added.

**Key format**

Keys can be provided to the `--map` arguments. They use the same form for both the input event and output events. They have the form

```
    event_type:event_code:event_value@domain
```

For more information about the "@domain" part, see the "Domains" section below. We will first talk about the type, code, and value.

Most parts are optional. If formal format, all parts between `[]` are optional:

```
    [event_type[:event_code[:event_value]]][@domain]
```

Any part that is not specified will be interpreted to mean "any" for source events. For example:

```
    ""              # The empty string matches any event
    key:a           # Matches any event with type EV_KEY, code KEY_A
    key:a:1         # Matches any event with type EV_KEY, code KEY_A, value 1 (down)
    key:a@keyboard  # Matches any event with type EV_KEY, code KEY_A with domain "keyboard"
    @keyboard       # Matches any event with domain "keyboard"   
```

For output events, any part that is not specified will be interpreted as "same as the source event". For example:

```
    --map key:a   key:b    # Will map any EV_KEY, KEY_A event to a EV_KEY, KEY_B event with the same event value.
    --map key:a:1 key:b:0  # Will map any EV_KEY, KEY_A, value=1 event to a EV_KEY, KEY_B, value=0 event.
    --map key:a   ""       # Will map any EV_KEY, KEY_A event to an identical event.
```

The value for input events may also be expressed as an (optionally bounded) range. For example:

```
    key:a:1~2        # Matches any event with type EV_KEY, code KEY_A, a value of 1 (down) or 2 (repeat)
    abs:x:10~50      # Matches any event with type EV_ABS, code ABS_X, a value between 10 and 50
    abs:x:51~        # Matches any event with type EV_ABS, code ABS_X, a value of 51 or higher
```

Furthermore, when matching an input event, it is possible to specify a transition of values. If a transition is specified, then a certain event only matches if its value lies in the specified range and the value of the previous event with the same type and code from the same input device also lies within a certain range. For example:

```
    key:a:1..2       # Matches an A key event with value 2 (repeat),
                     # if the last A key event had value 1 (down).
    abs:x:~50..51~   # Matches an X axis event with a value of 51 or greater,
                     # provided that the previous X axis value was 50 or less.
```

Ranges and transitions are particularly useful for mapping absolute events to key events. For example, the following maps will press the A key when the X axis goes over 200, and releases the key when it goes under it:

```
    --map abs:x:~199..200~ key:a:1
    --map abs:x:200~..~199 key:a:0
```

Finally, output events can take `d` or `[factor]d` as value where `d` (short for "delta" or "difference") represents the difference between the event's value and the value of the previous event with the same type and code generated by the same input device. This is mainly useful for mapping `abs` events to `rel` events. For example:

```
    # If an abs:x:10 event gets followed up by a abs:x:50 event, then the latter one gets mapped to rel:x:40.
    --map abs:x rel:x:d

    # If an abs:y:10 event gets followed up by a abs:y:50 event, then the latter one gets mapped to rel:y:8.
    --map abs:y rel:y:0.2d
```

**Key names**

All names that evsieve uses for events are derived from the names used by the Linux kernel for such events, using a fairly systematic way that's understood most quickly by looking at the following examples:

```
    EV_KEY, KEY_A -> key:a
    EV_REL, REL_X -> rel:x
    EV_ABS, ABS_X -> abs:x
    EV_KEY, KEY_LEFTCTRL -> key:leftctrl
    EV_REL, REL_WHEEL_HI_RES -> rel:wheel_hi_res
```

In case you're wondering what the kernel calls a certain button on your device, we recommend using the third-party program `evtest`, which is probably shipped by your favourite distribution.

There is one notable exception to the above scheme. There are events with type EV_KEY and a code of form BTN_*. These are called btn:something by evsieve even though though there is no EV_BTN event type. For example:

```
    EV_KEY, BTN_RIGHT -> btn:right
    EV_KEY, BTN_NORTH -> btn:north
```

**Domains**

Domains are not something that exists according to the evdev protocol, they are merely a tool invented by evsieve to help you write advanced maps. Domains are strings of text. Any event being processed by evsieve has a domain attached to it. This domain can be specified using the `domain=` clause on an `--input` argument, otherwise the domain of an event is set to the path to the input device that emitted said event.

You can specify a domain on a map source or target by adding @domain after the rest of the key. For example, a source of `key:a@my-domain` means "any event with type `EV_KEY`, code `KEY_A` and domain `my-domain`". If no domain is specified on a source, it will be interpreted as "any domain". If a domain is specified on a target, then the generated event will have that domain. If no domain is specified on a target, the generated event will have the same domain as the source event.

If the part before the @ is empty, then it will be interpreted as "any event with this domain", for example `--map @foo @bar` will turn any event with domain foo into the same event with domain bar. This is particularly handy for output devices: `--output @foo` will write all events with domain `foo` to a virtual device and leave the other events untouched.

**The yield flag**

It is possible to add the `yield` flag to an `--map` or `--copy` argument, for example:

```
    --map yield key:a key:b
```

The position of the `yield` flag does not matter. All events generated by a `--map yield` or `--copy yield` will not be processed by any further maps, copies, hooks, toggles, blocks, or any other kind of argument except for `--output`. For example, the following arguments will transpose the A and B keys:

```
    --map yield key:a key:b \
    --map yield key:b key:a \
```

If `yield` was not provided here, then the second map would turn any B-key events generated by the first map back into A-key events.

If a `yield` flag is provided to a `--copy` argument, then source events matching the `--copy` argument are *not* yielded, only the generated events are. For example, the following arguments will turn the A key into a B+C key.

```
    --copy yield key:a key:b \
    --map key:a key:c \
    --map key:b key:d \
```

**The `--block` argument**

The `--block` arguments have the form:

```
    --block [SOURCE_EVENT...]
```

The `--block` argument takes a list of event filters with the same format as the source events for `--map`s. All events that match one of the filters provided will be removed from the processing stream. For example, the following argument will drop all events related to the A or B keys:

```
    --block key:a key:b
```

Using `--block` is equivalent to using maps that generate zero output events; the above argument would have the same effect as `--map key:a --map key:b`.

If no source events are specified, the `--block` argument will drop all events from the processing stream.

**The `--merge` argument**

The `--merge` arguments have the form:

```
    --merge [SOURCE_EVENT...]
```

`--merge` is useful if you want to map multiple keys to a single one. For example, consider the following script:

```
evsieve --input /dev/input/by-id/keyboard \
        --map key key:enter \
        --output
```

This will map every key on the keyboard to the Enter key. If the user were to press two keys simultaneously, e.g. the A and B keys, then the output device would receive two KEY_DOWN events on the Enter key, followed up by two KEY_UP events on the Enter key. This by itself is not a big problem: if a key is already down, all subsequent KEY_DOWN events are ignored. However, it can have a counterintuitive result: as soon as one of the two (A, B) keys is released, the Enter key is released, even if the other key is still held down.

The following table shows an example how a serie of keystrokes on the keyboard would affect the visible state of the output keyboard if the above script were to be used:

Input event | State of input keyboard | Output event | State of output keyboard
------------|-------------------------|--------------|-------------------------
`key:a:1`   | The A key is down       | `key:enter:1`| The Enter key is down
`key:b:1`   | The A,B keys are down   | `key:enter:1`| The Enter key is down
`key:b:0`   | The A key is down       | `key:enter:0`| The Enter key is up
`key:c:1`   | The A,C keys are down   | `key:enter:1`| The Enter key is down
`key:c:0`   | The A key is down       | `key:enter:0`| The Enter key is up
`key:a:0`   | All keys are up         | `key:enter:0`| The Enter key is up

This is where the `--merge` argument jumps in. `--merge` keeps track of how many events of type KEY_DOWN and KEY_UP it has seen for all keys. It drops KEY_DOWN events for keys that are already down, and also drops KEY_UP events until the amount of KEY_UPs it has seen are equal to the amount of KEY_DOWNs it has seen. If we amend the previous script to include a `--merge` after the `--map`, the table turns into the following:

```
evsieve --input /dev/input/by-id/keyboard \
        --map key key:enter \
        --merge \
        --output
```

Input event | State of input keyboard | Output event | State of output keyboard
------------|-------------------------|--------------|-------------------------
`key:a:1`   | The A key is down       | `key:enter:1`| The Enter key is down
`key:b:1`   | The A,B keys are down   | (none)       | The Enter key is down
`key:b:0`   | The A key is down       | (none)       | The Enter key is down
`key:c:1`   | The A,C keys are down   | (none)       | The Enter key is down
`key:c:0`   | The A key is down       | (none)       | The Enter key is down
`key:a:0`   | All keys are up         | `key:enter:0`| The Enter key is up

It is possible to specify a filter after the `--merge` argument to make it apply to only a specific set of events, e.g. `--merge key:a` will only merge (EV_KEY, KEY_A) events and leave other events untouched. If no filter is specified, `--merge` will apply to all events of type EV_KEY.

## Toggles

The `--toggle` argument has the following basic syntax:

```
    --toggle SOURCE_EVENT TARGET_EVENT... [id=ID] [mode=consistent|passive]
```

Toggles work the same way as `--map`s do, with one difference: a `--map` will map each source event to all of its target events, whereas a `--toggle` will map each source events to only one of its target events. The target event it gets mapped to is called the "active target".

The first target listed becomes the active target when the program starts. The active target can be changed using a `--hook` with a `toggle` clause. For more information, see the "Toggles" subsection under the "Hooks" section.

An optional `id=` clause can be specified to give this `--toggle` a name. This ID can be used to modify specific toggles in the `--hook toggle=` clause. No two toggles may have the same ID.

**Modes**

There are two modes of operation for toggles: consistent and passive. The mode of operation can be chosen by supplying a `mode=` clause to a `--toggle` argument. If no mode is specified, then "consistent" will be chosen by default.

The easiest mode to understand is "passive". If `mode=passive` is specified on a toggle, then all source events will be mapped to the currently active target event, no exceptions. However, this mode of operation can introduce some unexpected issues. For example, consider the following argument:

```
    --toggle key:a key:b key:c mode=passive \
    --hook key:z toggle
```

Suppose the user presses the A key. Then a B key down event will be generated. Now suppose the user presses the Z key before releasing the A key. When the user releases the A key, the A key up event will be mapped to a C key up event, which results in the B key being stuck in a key_down state.

To address this problem, `mode=consistent` exists. If a toggle operates in consistent mode, then for every key it will remember which target was active when it received a key_down event of that key, and and will then map all events related to that key to that target until a key_up event of that key is received, even if the active target changed in the meanwhile. In the above example, this ensures that an A key up event is mapped to a B key up event event if the active target was changed.

## Hooks

The `--hook` argument has the following basic syntax:

```
    --hook KEY... [exec-shell=COMMAND]... [toggle[=[ID][:INDEX]]]...
```

Hooks take actions upon events, but do not modify events. An example of such an action is executing a certain script. The following hook will print "Hello, world!" every time lctrl+A is pressed:

```
    --hook key:a key:leftcontrol exec-shell="echo Hello, world!"
```

One or more KEYs can be specified. The syntax for specifying the keys that trigger the hook is the same as the one used to match events for maps, but the semantics are different. The simple explanation of KEYs is that the hook will trigger whenever all those keys are held down simultaneously, and that is probably all you need to remember about them.

**In detail: key format**

As said, the syntax is the same as the syntax used for maps, but the semantics are different. These semantics are intended to facilitate writing hooks that trigger when a certain combination of keys such as lctrl+A is pressed. First, if no event value is specified for a key, then the value is interpreted to be "1~". Thus, the above example is equivalent to:

```
    --hook key:a:1~ key:leftcontrol:1~ exec-shell="echo Hello, world!"
```

Formally said, the hook triggers when (1) an event is received that matches one of the KEYs specified, (2) the last event whose type, code and domain matched that same KEY did not have a value matching that KEY, and (3) for all other KEYs, the last event whose type, code and domain matched those KEYs had a value matching those KEYs.

It is not possible to specify transitions in these KEYs, e.g. `--hook key:a:1..0` will throw an error.

**Exec-shell**

If an `exec-shell` clause is specified, then a certain command will be executed using the system's default POSIX shell (`/bin/sh`). Thus, if `exec-shell="echo Hello, world!"` is specified, the following will be executed:

```
    /bin/sh -c "echo Hello, world!"
```

This will be executed as the same user that evsieve is running as, which may be root. If you want to run it as another user, you can make `sudo -u $USER` part of the command.

The command is executed asynchronously, which means that the processing of events will *not* halt until the command's execution has completed. In case the command takes sufficiently long to complete and the user presses keys sufficiently fast, it may be possible to trigger the hook again before the command's execution has finished, which will lead to multiple copies of the command being executed simultaneously.

Any processes spawned by `exec-shell` that are still running when evsieve exits will be sent a SIGTERM signal. This is may change in future versions of evsieve.

**Toggles**

Hooks are capable of modifying the active target of `--toggle` arguments specified elsewhere in the script. Any hook can modify any toggle, it doesn't matter whether the `--hook` or the `--toggle` argument was specified first, e.g. the following two orders are functionally identical:

```
    # Order 1
    --hook key:leftctrl toggle \
    --toggle @source @target-1 @target-2

    # Order 2, functionally identical to Order 1
    --toggle @source @target-1 @target-2 \
    --hook key:leftctrl toggle
```

If a `toggle` flag is specified on a hook, then all toggles specified anywhere in the script will have their active target moved to the next one, wrapping around. The above example maps all events with domain `source` to domain `target-1` by default. Once the lctrl key is pressed, they will start mapping the events to `target-2` instead. By pressing lctrl again, they will start mapping the events to `target-1` again.

It is also possible to specify a toggle clause, using the syntax:

```
    --hook toggle=[ID][:TARGET]
```

Both the ID and the TARGET are optional. If an ID is specified, then only the `--toggle` with the matching ID will be affected. For example, the following hook will affect the first toggle but not the second:

```
    --toggle @source-1 @target-1 @target-2 id=first-toggle \
    --toggle @source-2 @target-1 @target-2 id=second-toggle \
    --hook key:leftctrl toggle=first-toggle
```

By default, the active target is always moved to the next one in the list. It is also possible to move the active target to a specific one by providing a numerical index for TARGET, for example:

```
    --toggle @source-1 @target-1 @target-2 id=first-toggle \
    --toggle @source-2 @target-1 @target-2 id=second-toggle \
    --hook key:leftctrl toggle=first-toggle:1 \
    --hook key:rightctrl toggle=:2 \
```

This will move the active target to the first one (`@target-1`) for `first-toggle` when lctrl is pressed, and move the active target to the second one (`@target-2`) for all toggles when rctrl is pressed.

## Inputs

The `--input` argument has the following basic syntax:

```
    --input PATH [PATH...] [domain=DOMAIN] [grab[=auto|force]] [persist=reopen|none]
```

At least one path to a device to open is mandatory, everything else is optional. All paths must be represented in absolute form, i.e. starting with a "/" character. It is possible to provide more than one path, in which case multiple devices will be opened with a single argument.

If the `domain=` clause is provided, then all events read from this input device will have the specified domain attached to them, otherwise the domain of those events shall be equal to the path of said input device. Domains have no intrinsic meaning, but are useful for writing maps. See the "Key format" section under "In detail: Maps" for more information.

**Grab modes**

Using the `grab` clause, it is possible to "grab" an input device, by which evsieve will claim exclusive reading access to said device and prevent other programs from reading from that device. This will prevent the X server and similar programs from acting upon the events generated by said device.

Evsieve has two different modes of grabbing a device, `auto` and `force`. If merely the `grab` flag is specified, it will be interpreted as `grab=auto`. If no `grab` flag or clause is specified, the input device will not be grabbed.

The two modes differ only in when the input device is grabbed. Under the `force` mode, evsieve will immediately grab the event device as soon as evsieve starts. Under the `auto` mode, evsieve will not grab the device until no keys are in the "down" state.

Depending on your use case, there may be an annoying issue with the `force` mode: if you start evsieve from a terminal by typing in a command or scriptname and then press enter, evsieve will probably grab your device before you release the enter key, causing the terminal/X server to not see you release the enter key and treat it as stuck in the key_down state. The `auto` mode solves this by not actually grabbing your device until the enter key (and all other keys) are released.

The `auto` mode is considered the default mode because it has the least potential for surprises. However, if evsieve does refuses to grab your device because some key is permanently stuck in the down state for some reason, you may want to specify `grab=force`.

There are some questions left surrounding the design of the `auto` mode, so it is possible that its behaviour will change in future versions of evsieve.

**Persistence**

The `persist=` clause tells evsieve what to do in case it somehow fails to read events from input devices, most likely because the USB cable has been disconnected.

For the sake of backwards compatibility, the default mode is `persist=none`, which tells evsieve to close any device that it fails to read events from and try to continue without said device. If all input devices have been closed, evsieve will exit.

If `persist=reopen` has been specified, evsieve will instead wait until the input device becomes available again and then try to reopen it. Even if `persist=reopen` is used, all input devices must be available when `evsieve` starts.

If the closed and reopened input devices are somehow not identical, evsieve may destroy and recreate some virtual output devices if necessary to ensure all virtual output devices have the correct capabilities.

## Outputs

The basic syntax for the `--output` argument is:

```
    --output [EVENTS...] [create-link=PATH] [name=NAME] [repeat[=enable|disable|passive]]
```

The `--output` argument creates a virtual event device and sends events to it. If the `--output` argument is specified multiple times, a different virtual device will be created for each argument.

By default, all events that reach the `--output` argument will be sent to its virtual device, but it is possible to specify a filter to send only some of the events events that reach it. Any event that get sends to an output device is removed from the evsieve processing stream, e.g. in the following example:

```
evsieve --input /dev/input/by-id/keyboard \
        --output \
        --output
```

All events generated by the `--input` argument will be written to a virtual device created by the first `--output` argument. No events will reach the second output argument because all events have already been consumed by the first.

It is possible to create a filter upon which events to send to an output device by specifying the `EVENTS` part. The syntax used for matching these `EVENTS` is the same as the one used by the `--map` argument, see the "Maps" section above. If zero `EVENTS` are specified, all events will be written to the output device. If one or more `EVENTS` are specified, only events matching at least one of the `EVENTS` are written to the output device. For example:

```
evsieve --input /dev/input/by-id/keyboard \
        --output key:a key:b \
        --output
```

This script will write all events relating to the A or B keys to the first output device, and all other events to the second output device.

**Symlinks**

It is possible to ask evsieve to create a symlink to the device created by an `--output` by specifying the `--create-link=` part. For example, `--output create-link=/dev/input/by-id/my-virtual-device` will create a symlink at `/dev/input/by-id/my-virtual-device` that points to the actual event device node. The actual event device node will probably have an unpredictable name of `/dev/input/event__` where `__` is an arbitrary number.

It is customary for links to event devices to reside in `/dev/input/by-id/`, but this is by no means a requirement. You can create a link anywhere you want (as long as evsieve has write permission to the directory where you put it). Note that putting links in `/dev/input/by-id/` requires root privileges on most distributions, so if you want to run evsieve with less privileges, you may want to put your links elsewhere.

Evsieve will create the link when it starts, and try to remove the link when it exits. Note that there are circumstances under which evsieve may be unable to clean up the link it created, such as when evsieve is SIGKILL'd or in case of unexpected power loss. In such cases you may end up with a dangling symlink on your filesystem.

In case a symlink already exists at the path you provided to `create-link=`, evsieve will overwrite that link. This behaviour has been chosen to not make any scripts involving evsieve mysteriously break after an unexpected power loss.

**Names**

A name for the device can be specified using the `name=` clause, e.g.:

```
    --output name="My keyboard"
```

If no name is specified, then `Evsieve Virtual Device` is chosen by default. The device name is usually of little consequence, but some third-party tools may care about it. For example, the `evtest` utility is able to display the device name.

**Repeats**

Some devices, like most keyboards, will send repeat events when a key or button is held down. These are events with type EV_KEY and value 2. Most applications ignore these repeat events and use their own internal logic to detect keys that are held down, but for correctness' sake, evsieve is capable of handling them.

Repeat events are read from input devices if input devices emit them and processed just like any other event. There are three things an output device can do when it receives repeat events:

* If `repeat=passive` is set on an `--output` device, then all repeat events that reach this `--output` argument will be written to this device;
* If `repeat=disable` is set on an `--output` device, then all repeat events that reach this `--output` argument will be dropped;
* If `repeat=enable` is set on an `--output` device, then all repeat events that reach this `--output` argument *will be dropped*, but the kernel will be asked to automatically generate repeat events for this device.

If no `repeat=` clause is specified, then `repeat=passive` will be chosen by default. If a `repeat` flag is specified without a mode, then `repeat=enable` is chosen.

## Prints

The basic syntax for the `--print` argument is:

```
    --print [EVENTS...] [format=default|direct]
```

The `--print` arguments prints all events in the event processing stream to stdout. It does not modify the event processing stream. This is mostly useful for debugging your scripts and for discovering what evsieve calls certain events.

It prints the events the way they are seen by evsieve at the point where the `--print` argument is placed. For example, the following script will print `key:b` events when the A key is pressed:

```
evsieve --input /dev/input/by-id/keyboard \
        --map key:a key:b \
        --print
```

The optional EVENTS can be a filter for events that you want to print, similar to the EVENTS in the `--output` argument. For example, `--print @foo` will only print events that have domain `foo`. If no filter is specified, all events are printed.

**Formats**

The `format=` clause can specify how the events should be printed, and can choose between `format=default` and `format=direct`. If no `format=` clause is specified, `format=default` shall be assumed.

The default formatter prints events in a human-readable way, for example:

```
Event:  type:code = key:a          value = 1 (down)    domain = /dev/input/by-id/keyboard
```

If you specify `format=direct`, then it will print the events using evsieve's standard key format that's also used for maps and other arguments, for example:

```
key:a:1@/dev/input/by-id/keyboard
```

Note: `--print` is intended for human readers, not for scripts. Even if `format=<something>` is specified, evsieve makes absolutely no guarantees about how the events are printed. Future versions of evsieve may change the format of the printed events without warning. It is not recommended to attempt to programmatically parse the output of evsieve.

# License
Most of the content on this repository is licensed under the GPLv2 or later, though the repository does contain some files derived from third-party content with a different license, including some content indirectly derived from Linux kernel headers which, depending on legal interpretation, may or may not effectively render the program GPLv2 only. To the extent of our knowledge, all content on this repository is compatible with the GPLv2. See the COPYING file for more information.

This program is distributed in the hope that it will be useful, **but WITHOUT ANY WARRANTY; without even the implied warranty of MERCHANTABILITY or FITNESS FOR A PARTICULAR PURPOSE.** See the GNU General Public License for more details.<|MERGE_RESOLUTION|>--- conflicted
+++ resolved
@@ -472,7 +472,6 @@
         --output
 ```
 
-<<<<<<< HEAD
 ## Change how keys are mapped at runtime
 
 Similar to how domains and toggles can be used to decide to which output device events are written, they can also be used to determine whether maps apply to events. For example, the following script will toggle between using the default keyboard layout (assumed to be Qwerty) and the Colemak layout by pressing lctrl+rctrl:
@@ -503,7 +502,7 @@
 ```
 
 Based on the state of the toggle, all events either get tagged with the domain `qwerty` or `colemak`. The further maps then only apply to events that are tagged with the domain `colemak`. No matter which domain the events belong to, they get written to the same output device.
-=======
+
 ## Running evsieve as a systemd service
 
 Since version 1.3, evsieve has optional systemd integration, specifically if evsieve is ran as a systemd service with service type "notify", evsieve will notify systemd when it has created all virtual output devices and is ready to start listening for input events.
@@ -545,7 +544,6 @@
 When using a SELinux-enabled operating system such as Fedora, systemd may fail to execute the `evsieve` binary unless it is located in one of the standard executable directories such as `/usr/local/bin`.
 
 When evsieve is not ran as root, evsieve may be unable to notify the systemd daemon that it is ready unless the property `NotifyAccess=all` is set. When running evsieve using `systemd-run`, this property can be set like `systemd-run --service-type=notify --property=NotifyAccess=all evsieve`.
->>>>>>> 5b5680e0
 
 # Usage: In detail
 
